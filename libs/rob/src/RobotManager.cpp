#include <iostream>
#include <tuple>

#include "SystemConfig.h"
#include "MotionController.h"
#include "RobotManager.h"
#include "Utils.h"
#include "Trajectory3D.h"
#include "Waypoint.h"

rob::RobotManager::RobotManager() {
  std::cout << "[rob::RobotManager::RobotManager]" << std::endl;
  previous_robot_state = RobotState::IDLE;
  robot_state = RobotState::CALIBRATING;
  start_time_idle_s = util::GetCurrentTime();
  velocity_fBody << 0, 0, 0;
  initialized_pose_home = false;
  finished_motion = true;
  num_sensor_readings_failed = 0;
  rob_manager_running.store(true);

#ifdef BUILD_ON_PI
  state_estimator.initialized_pose = false;
#else
  state_estimator.initialized_pose = true;
#endif

  sense_thread = std::thread(&RobotManager::SenseLoop, this);
  control_thread = std::thread(&RobotManager::ControlLoop, this);
}

void rob::RobotManager::SenseLoop() {
  const std::chrono::microseconds time_step_us(1000000 / (int)sense_loop_frequency_hz);
  auto next_time = std::chrono::steady_clock::now();
  while (rob_manager_running.load()) {
    next_time += time_step_us;
    SenseLogic();
    std::this_thread::sleep_until(next_time);
  }
}

void rob::RobotManager::ControlLoop() {
  const std::chrono::microseconds time_step_us(1000000 / (int)control_loop_frequency_hz);
  auto next_time = std::chrono::steady_clock::now();
  while (rob_manager_running.load()) {
    next_time += time_step_us;
    {
      std::unique_lock<std::mutex> lock(robot_state_mutex);
      ControlLogic();
    }
    std::this_thread::sleep_until(next_time);
  }
}

void rob::RobotManager::ControlLogic() {
  Eigen::Vector3d velocity_fBody_;

  switch (robot_state) {
    case RobotState::CALIBRATING:
      velocity_fBody_ = Eigen::Vector3d::Zero();
      if (hardware_manager.IsGyroCalibrated()) {
        robot_state = RobotState::IDLE;
        std::cout << "[rob::RobotManager::ControlLogic] Gyro is calibrated. Going to IDLE state."
                  << std::endl;
      }
      break;
    case RobotState::IDLE:
      velocity_fBody_ = velocity_fBody;
      break;
    case RobotState::DRIVING_TO_POINT:
      std::tie(finished_motion, velocity_fBody_) =
          motion_controller.DriveToPoint(pose_fWorld, pose_destination);
      TryAssignNextGoal();
      break;
    case RobotState::INTERPOLATING_TO_POINT:
      std::tie(finished_motion, velocity_fBody_) =
          motion_controller.InterpolateToPoint(pose_fWorld, pose_destination);
      TryAssignNextGoal();
      break;
    case RobotState::MANUAL_DRIVING:
      velocity_fBody_ = velocity_fBody;
      // finished_motion = true;
      break;
    case RobotState::GOING_HOME:
      std::tie(finished_motion, velocity_fBody_) = trajectory_manager.Update(pose_fWorld);
      // std::tie(finished_motion, velocity_fBody_) =
      //     motion_controller.DriveToPoint(pose_fWorld, pose_home_fWorld);
      break;
    case RobotState::AUTONOMOUS_DRIVING:
      std::tie(finished_motion, velocity_fBody_) = trajectory_manager.Update(pose_fWorld);
      break;
  }

  if (finished_motion) robot_state = RobotState::IDLE;

  if (!BodyVelocityIsInLimits(velocity_fBody_)) {
    std::cout << "[rob::RobotManager::ControlLogic] Velocity is too high. Stopping the robot and "
                 "going to IDLE mode. velocity_fBody: "
              << velocity_fBody_.transpose() << std::endl;
    velocity_fBody_ = Eigen::Vector3d::Zero();
    robot_state = RobotState::IDLE;
  }

  hardware_manager.SetBodyVelocity(velocity_fBody_);
}

void rob::RobotManager::SenseLogic() {
  std::optional<Eigen::Vector4d> motors_rpms = hardware_manager.NewMotorsRpms();
  std::optional<double> w_radps = hardware_manager.NewGyroAngularVelocity();
  std::optional<Eigen::Vector3d> pose_from_camera = hardware_manager.NewCameraData();
  if (motors_rpms.has_value()) state_estimator.NewMotorsData(motors_rpms.value());
  if (w_radps.has_value()) state_estimator.NewGyroData(w_radps.value());
  if (pose_from_camera.has_value()) state_estimator.NewCameraData(pose_from_camera.value());

  {
    // Pose shall not be used in control while it is being updated
    std::unique_lock<std::mutex> lock(robot_state_mutex);
    pose_fWorld = state_estimator.GetPose();
  }

<<<<<<< HEAD
  // Print pose every few seconds
  static int num = 0;
  ++num;
  if (num % 200 == 0)
    // std::cout << "[rob::RobotManager::SenseLogic] Pose (est): " << pose_fWorld.transpose()
    //           << std::endl;
=======
  if (!hardware_manager.IsGyroCalibrated()) {
    std::cout << "[rob::RobotManager::SenseLogic] Gyro is not calibrated. Waiting for calibration."
              << std::endl;
    robot_state = RobotState::CALIBRATING;
    return;
  }

  // Print pose every few seconds
  // static int num = 0;
  // ++num;
  // if (num % 200 == 0)
  //   std::cout << "[rob::RobotManager::SenseLogic] Pose (est): " << pose_fWorld.transpose()
  //             << std::endl;
>>>>>>> 0eeebb0c

    // Set home pose
    if (!initialized_pose_home && state_estimator.initialized_pose) {
      pose_home_fWorld = state_estimator.GetPoseInit();
      initialized_pose_home = true;
    }
}

void rob::RobotManager::SetPath(std::vector<Eigen::Vector3d> path_fWorld, double t_start_s) {
  bool is_path_valid;
  {
    // Print the path
    std::cout << "[rob::RobotManager::SetPath] ";
    for (int i = 0; i < path_fWorld.size() - 1; ++i) {
      std::cout << path_fWorld[i].transpose() << " -> ";
    }
    std::cout << path_fWorld[path_fWorld.size() - 1].transpose() << std::endl;

    // Create trajectories if valid
    is_path_valid = trajectory_manager.CreateTrajectoriesFromPath(path_fWorld, t_start_s);
    std::cout << "[rob::RobotManager::SetPath] Finish creating trajectories. t_finish_s: "
              << trajectory_manager.active_traj_t_finish_s << "\n\n";
  }

  if (is_path_valid) {
    std::unique_lock<std::mutex> lock(robot_state_mutex);
    robot_state = RobotState::AUTONOMOUS_DRIVING;
  } else {
    std::cout << "[rob::RobotManager::SetPath] Give path is invalid. Failed to create "
                 "trajectories\nPath: ";
  }
}

void rob::RobotManager::GoToStartPosition(Eigen::Vector3d& p) {
  InitializeHome(p);
  InitializePose(p);
  state_estimator.SetPose(p);
}

void rob::RobotManager::SetBodyVelocity(Eigen::Vector3d& velocity_fBody) {
  std::unique_lock<std::mutex> lock(robot_state_mutex);
  this->velocity_fBody = velocity_fBody;
  robot_state = RobotState::IDLE;
}

Eigen::Vector3d rob::RobotManager::GetPoseInWorldFrame() const { return pose_fWorld; }
Eigen::Vector3d rob::RobotManager::GetVelocityInWorldFrame() const {
  return util::RotateAboutZ(this->velocity_fBody, -pose_fWorld[2]);
}

void rob::RobotManager::AddGoal(const Eigen::Vector3d& goal) {
  {
    std::unique_lock<std::mutex> lock(goal_queue_mutex);
    if (goal_queue.size() > 20) {
      std::cout << "[rob::RobotManager::AddGoal] Error! Goal queue is too long. Size: "
                << goal_queue.size() << std::endl;
      return;
    }
    goal_queue.push(goal);
    std::cout << "[rob::RobotManager::AddGoal] Set Goal: " << goal.transpose() << std::endl;
  }
  std::unique_lock<std::mutex> lock(robot_state_mutex);
  if (robot_state == RobotState::IDLE) {
    pose_destination = goal_queue.front();
    goal_queue.pop();
    std::cout << "[rob::RobotManager::ControlLogic] Drive to point. Goal: "
              << pose_destination.transpose() << std::endl;

    // If RobotManager is running on PC, we can perform motion using interpolation
    // If on PI, we must use d2p
#ifdef BUILD_ON_PI
    robot_state = RobotState::DRIVING_TO_POINT;
#else
    robot_state = RobotState::INTERPOLATING_TO_POINT;
#endif
  }
}

void rob::RobotManager::TryAssignNextGoal() {
  if (finished_motion && !goal_queue.empty()) {
    std::unique_lock<std::mutex> lock(goal_queue_mutex);
    pose_destination = goal_queue.front();
    goal_queue.pop();
    finished_motion = false;
    std::cout << "[rob::RobotManager::AssignNextGoal] Drive to point. Goal: "
              << pose_destination.transpose() << std::endl;
  }
}

void rob::RobotManager::InitializeHome(Eigen::Vector3d pose_home) {
  pose_home_fWorld = pose_home;
  initialized_pose_home = true;
}

void rob::RobotManager::GoHome() {
  if (!initialized_pose_home) {
    std::cout << "[rob::RobotManager::GoHome] Can't go home. It is uninitialized" << std::endl;
    return;
  }
  std::unique_lock<std::mutex> lock(robot_state_mutex);
  std::vector<Eigen::Vector3d> path;
  path.push_back(pose_fWorld);
  path.push_back(pose_home_fWorld);
  bool is_path_valid = trajectory_manager.CreateTrajectoriesFromPath(path);
  if (!is_path_valid) {
    std::cout << "[rob::RobotManager::GoHome] Can't go home. Path invalid\n";
  }
  robot_state = RobotState::GOING_HOME;
}

std::string rob::RobotManager::GetRobotState() {
  std::unique_lock<std::mutex> lock(robot_state_mutex);
  switch (robot_state) {
    case RobotState::IDLE:
      return "IDLE";
    case RobotState::DRIVING_TO_POINT:
      return "DRIVING_TO_POINT";
    case RobotState::MANUAL_DRIVING:
      return "MANUAL_DRIVING";
    case RobotState::AUTONOMOUS_DRIVING:
      return "AUTONOMOUS_DRIVING";
    case RobotState::GOING_HOME:
      return "GOING_HOME";
    case RobotState::INTERPOLATING_TO_POINT:
      return "INTERPOLATING_TO_POINT";
  }
  return "ERROR";
}

bool rob::RobotManager::BodyVelocityIsInLimits(Eigen::Vector3d& velocity_fBody) {
  for (int i = 0; i < 3; i++) {
    if (std::fabs(velocity_fBody[i]) > cfg::SystemConfig::max_velocity_fBody_mps[i]) {
      return false;
    }
  }
  return true;
}

void rob::RobotManager::InitializePose(Eigen::Vector3d& pose_fWorld) {
  std::unique_lock<std::mutex> lock(robot_state_mutex);
  state_estimator.InitializePose(pose_fWorld);
}

rob::RobotAction rob::RobotManager::GetRobotAction() { return robot_action; }

void rob::RobotManager::SetRobotAction(RobotAction action) { robot_action = action; }
<<<<<<< HEAD

Eigen::Vector3d rob::RobotManager::GetPos() { return pose_fWorld; }
=======
>>>>>>> 0eeebb0c

rob::RobotManager::~RobotManager() {
  rob_manager_running.store(false);
  if (sense_thread.joinable()) sense_thread.join();
  if (control_thread.joinable()) control_thread.join();
}

void rob::RobotManager::NewCameraData(Eigen::Vector3d pose_from_camera) {
  hardware_manager.NewCameraData(pose_from_camera);
}

void rob::RobotManager::CalibrateGyro() { hardware_manager.CalibrateGyro(); }

bool rob::RobotManager::IsGyroCalibrated() {
  if (!hardware_manager.IsGyroCalibrated()) {
    std::cout << "[rob::RobotManager::IsGyroCalibrated] Gyro is not calibrated." << std::endl;
    return false;
  }
  return true;
}<|MERGE_RESOLUTION|>--- conflicted
+++ resolved
@@ -118,14 +118,6 @@
     pose_fWorld = state_estimator.GetPose();
   }
 
-<<<<<<< HEAD
-  // Print pose every few seconds
-  static int num = 0;
-  ++num;
-  if (num % 200 == 0)
-    // std::cout << "[rob::RobotManager::SenseLogic] Pose (est): " << pose_fWorld.transpose()
-    //           << std::endl;
-=======
   if (!hardware_manager.IsGyroCalibrated()) {
     std::cout << "[rob::RobotManager::SenseLogic] Gyro is not calibrated. Waiting for calibration."
               << std::endl;
@@ -139,13 +131,12 @@
   // if (num % 200 == 0)
   //   std::cout << "[rob::RobotManager::SenseLogic] Pose (est): " << pose_fWorld.transpose()
   //             << std::endl;
->>>>>>> 0eeebb0c
-
-    // Set home pose
-    if (!initialized_pose_home && state_estimator.initialized_pose) {
-      pose_home_fWorld = state_estimator.GetPoseInit();
-      initialized_pose_home = true;
-    }
+
+  // Set home pose
+  if (!initialized_pose_home && state_estimator.initialized_pose) {
+    pose_home_fWorld = state_estimator.GetPoseInit();
+    initialized_pose_home = true;
+  }
 }
 
 void rob::RobotManager::SetPath(std::vector<Eigen::Vector3d> path_fWorld, double t_start_s) {
@@ -286,11 +277,8 @@
 rob::RobotAction rob::RobotManager::GetRobotAction() { return robot_action; }
 
 void rob::RobotManager::SetRobotAction(RobotAction action) { robot_action = action; }
-<<<<<<< HEAD
 
 Eigen::Vector3d rob::RobotManager::GetPos() { return pose_fWorld; }
-=======
->>>>>>> 0eeebb0c
 
 rob::RobotManager::~RobotManager() {
   rob_manager_running.store(false);
